--- conflicted
+++ resolved
@@ -114,11 +114,7 @@
     )
     .unwrap();
     let id1 = HashValue::zero();
-<<<<<<< HEAD
-    let mut session = move_vm.new_session(0, &data_cache, SessionId::genesis(id1), true);
-=======
-    let mut session = move_vm.new_session(&data_cache, SessionId::genesis(id1));
->>>>>>> b067cab1
+    let mut session = move_vm.new_session(0, &data_cache, SessionId::genesis(id1));
 
     // On-chain genesis process.
     let consensus_config = OnChainConsensusConfig::default();
@@ -153,11 +149,7 @@
     let mut id2_arr = [0u8; 32];
     id2_arr[31] = 1;
     let id2 = HashValue::new(id2_arr);
-<<<<<<< HEAD
-    let mut session = move_vm.new_session(0, &data_cache, SessionId::genesis(id2), true);
-=======
-    let mut session = move_vm.new_session(&data_cache, SessionId::genesis(id2));
->>>>>>> b067cab1
+    let mut session = move_vm.new_session(0, &data_cache, SessionId::genesis(id2));
     publish_framework(&mut session, framework);
     let cs2 = session.finish(&mut (), &configs).unwrap();
     let change_set = cs1.squash(cs2, &configs).unwrap();
@@ -228,11 +220,7 @@
     )
     .unwrap();
     let id1 = HashValue::zero();
-<<<<<<< HEAD
-    let mut session = move_vm.new_session(0, &data_cache, SessionId::genesis(id1), true);
-=======
-    let mut session = move_vm.new_session(&data_cache, SessionId::genesis(id1));
->>>>>>> b067cab1
+    let mut session = move_vm.new_session(0, &data_cache, SessionId::genesis(id1));
 
     // On-chain genesis process.
     initialize(
@@ -269,11 +257,7 @@
     let mut id2_arr = [0u8; 32];
     id2_arr[31] = 1;
     let id2 = HashValue::new(id2_arr);
-<<<<<<< HEAD
-    let mut session = move_vm.new_session(0, &data_cache, SessionId::genesis(id2), true);
-=======
-    let mut session = move_vm.new_session(&data_cache, SessionId::genesis(id2));
->>>>>>> b067cab1
+    let mut session = move_vm.new_session(0, &data_cache, SessionId::genesis(id2));
     publish_framework(&mut session, framework);
     let cs2 = session.finish(&mut (), &configs).unwrap();
     let change_set = cs1.squash(cs2, &configs).unwrap();
@@ -903,11 +887,7 @@
     )
     .unwrap();
     let id1 = HashValue::zero();
-<<<<<<< HEAD
-    let mut session = move_vm.new_session(0, &data_cache, SessionId::genesis(id1), true);
-=======
-    let mut session = move_vm.new_session(&data_cache, SessionId::genesis(id1));
->>>>>>> b067cab1
+    let mut session = move_vm.new_session(0, &data_cache, SessionId::genesis(id1));
     publish_framework(&mut session, aptos_cached_packages::head_release_bundle());
 }
 
