// Copyright © Aptos Foundation
// SPDX-License-Identifier: Apache-2.0

use crate::{
    access_path_cache::AccessPathCache, data_cache::get_resource_group_from_metadata,
    move_vm_ext::MoveResolverExt, transaction_metadata::TransactionMetadata,
};
use aptos_aggregator::{
    aggregator_extension::AggregatorID,
    delta_change_set::{serialize, DeltaChangeSet},
};
use aptos_crypto::{hash::CryptoHash, HashValue};
use aptos_crypto_derive::{BCSCryptoHash, CryptoHasher};
use aptos_framework::natives::{
    aggregator_natives::{AggregatorChange, AggregatorChangeSet, NativeAggregatorContext},
    code::{NativeCodeContext, PublishRequest},
};
use aptos_gas::ChangeSetConfigs;
use aptos_types::{
    block_metadata::BlockMetadata,
    contract_event::ContractEvent,
<<<<<<< HEAD
    state_store::{state_key::StateKey, table::TableHandle},
    transaction::SignatureCheckedTransaction,
    write_set::WriteOp,
=======
    on_chain_config::{CurrentTimeMicroseconds, Features, OnChainConfig},
    state_store::{state_key::StateKey, state_value::StateValueMetadata, table::TableHandle},
    transaction::{ChangeSet, SignatureCheckedTransaction},
    write_set::{WriteOp, WriteSetMut},
>>>>>>> 3e4ba936
};
use aptos_vm_types::{change_set::AptosChangeSet, write_change_set::WriteChangeSet};
use move_binary_format::errors::{Location, PartialVMError, VMResult};
use move_core_types::{
    account_address::AccountAddress,
    effects::{
        AccountChangeSet, ChangeSet as MoveChangeSet, Event as MoveEvent, Op as MoveStorageOp,
    },
    language_storage::{ModuleId, StructTag},
    vm_status::{err_msg, StatusCode, VMStatus},
};
use move_table_extension::{NativeTableContext, TableChangeSet};
use move_vm_runtime::{move_vm::MoveVM, session::Session};
use serde::{Deserialize, Serialize};
use std::{
    collections::BTreeMap,
    ops::{Deref, DerefMut},
};

#[derive(BCSCryptoHash, CryptoHasher, Deserialize, Serialize)]
pub enum SessionId {
    Txn {
        sender: AccountAddress,
        sequence_number: u64,
        script_hash: Vec<u8>,
    },
    BlockMeta {
        // block id
        id: HashValue,
    },
    Genesis {
        // id to identify this specific genesis build
        id: HashValue,
    },
    // For those runs that are not a transaction and the output of which won't be committed.
    Void,
}

impl SessionId {
    pub fn txn(txn: &SignatureCheckedTransaction) -> Self {
        Self::txn_meta(&TransactionMetadata::new(&txn.clone().into_inner()))
    }

    pub fn txn_meta(txn_data: &TransactionMetadata) -> Self {
        Self::Txn {
            sender: txn_data.sender,
            sequence_number: txn_data.sequence_number,
            script_hash: txn_data.script_hash.clone(),
        }
    }

    pub fn genesis(id: HashValue) -> Self {
        Self::Genesis { id }
    }

    pub fn block_meta(block_meta: &BlockMetadata) -> Self {
        Self::BlockMeta {
            id: block_meta.id(),
        }
    }

    pub fn void() -> Self {
        Self::Void
    }

    pub fn as_uuid(&self) -> HashValue {
        self.hash()
    }

    pub fn sender(&self) -> Option<AccountAddress> {
        match self {
            SessionId::Txn { sender, .. } => Some(*sender),
            SessionId::BlockMeta { .. } | SessionId::Genesis { .. } | SessionId::Void => None,
        }
    }
}

pub struct SessionExt<'r, 'l> {
    inner: Session<'r, 'l>,
    remote: &'r dyn MoveResolverExt,
    new_slot_payer: Option<AccountAddress>,
    features: Arc<Features>,
}

impl<'r, 'l> SessionExt<'r, 'l> {
    pub fn new(
        inner: Session<'r, 'l>,
        remote: &'r dyn MoveResolverExt,
        new_slot_payer: Option<AccountAddress>,
        features: Arc<Features>,
    ) -> Self {
        Self {
            inner,
            remote,
            new_slot_payer,
            features,
        }
    }

    pub fn finish<C: AccessPathCache>(
        self,
        ap_cache: &mut C,
        configs: &ChangeSetConfigs,
<<<<<<< HEAD
    ) -> VMResult<AptosChangeSet> {
=======
    ) -> VMResult<ChangeSetExt> {
        let move_vm = self.inner.get_move_vm();
>>>>>>> 3e4ba936
        let (change_set, events, mut extensions) = self.inner.finish_with_extensions()?;

        let (change_set, resource_group_change_set) =
            Self::split_and_merge_resource_groups(move_vm, self.remote, change_set)?;
        let current_time = CurrentTimeMicroseconds::fetch_config(self.remote);

        let table_context: NativeTableContext = extensions.remove();
        let table_change_set = table_context
            .into_change_set()
            .map_err(|e| e.finish(Location::Undefined))?;

        let aggregator_context: NativeAggregatorContext = extensions.remove();
        let aggregator_change_set = aggregator_context.into_change_set();

        let change_set_ext = Self::convert_change_set(
            self.remote,
            self.new_slot_payer,
            self.features.is_storage_slot_metadata_enabled(),
            current_time.as_ref(),
            change_set,
            resource_group_change_set,
            events,
            table_change_set,
            aggregator_change_set,
            ap_cache,
            configs,
        )
        .map_err(|status| PartialVMError::new(status.status_code()).finish(Location::Undefined))?;

        Ok(change_set_ext)
    }

    pub fn extract_publish_request(&mut self) -> Option<PublishRequest> {
        let ctx = self.get_native_extensions().get_mut::<NativeCodeContext>();
        ctx.requested_module_bundle.take()
    }

    /// * Separate the resource groups from the non-resource.
    /// * non-resource groups are kept as is
    /// * resource groups are merged into the correct format as deltas to the source data
    ///   * Remove resource group data from the deltas
    ///   * Attempt to read the existing resource group data or create a new empty container
    ///   * Apply the deltas to the resource group data
    /// The process for translating Move deltas of resource groups to resources is
    /// * Add -- insert element in container
    ///   * If entry exists, Unreachable
    ///   * If group exists, Modify
    ///   * If group doesn't exist, Add
    /// * Modify -- update element in container
    ///   * If group or data doesn't exist, Unreachable
    ///   * Otherwise modify
    /// * Delete -- remove element from container
    ///   * If group or data does't exist, Unreachable
    ///   * If elements remain, Modify
    ///   * Otherwise delete
    fn split_and_merge_resource_groups(
        runtime: &MoveVM,
        remote: &dyn MoveResolverExt,
        change_set: MoveChangeSet,
    ) -> VMResult<(MoveChangeSet, MoveChangeSet)> {
        // The use of this implies that we could theoretically call unwrap with no consequences,
        // but using unwrap means the code panics if someone can come up with an attack.
        let common_error = PartialVMError::new(StatusCode::UNKNOWN_INVARIANT_VIOLATION_ERROR)
            .with_message("split_and_merge_resource_groups error".to_string())
            .finish(Location::Undefined);
        let mut change_set_filtered = MoveChangeSet::new();
        let mut resource_group_change_set = MoveChangeSet::new();

        for (addr, account_changeset) in change_set.into_inner() {
            let mut resource_groups: BTreeMap<StructTag, AccountChangeSet> = BTreeMap::new();
            let (modules, resources) = account_changeset.into_inner();

            for (struct_tag, blob_op) in resources {
                let resource_group = runtime.with_module_metadata(&struct_tag.module_id(), |md| {
                    get_resource_group_from_metadata(&struct_tag, md)
                });

                if let Some(resource_group) = resource_group {
                    resource_groups
                        .entry(resource_group)
                        .or_insert_with(AccountChangeSet::new)
                        .add_resource_op(struct_tag, blob_op)
                        .map_err(|_| common_error.clone())?;
                } else {
                    change_set_filtered
                        .add_resource_op(addr, struct_tag, blob_op)
                        .map_err(|_| common_error.clone())?;
                }
            }

            for (name, blob_op) in modules {
                change_set_filtered
                    .add_module_op(ModuleId::new(addr, name), blob_op)
                    .map_err(|_| common_error.clone())?;
            }

            for (resource_tag, resources) in resource_groups {
                let source_data = remote
                    .get_resource_group_data(&addr, &resource_tag)
                    .map_err(|_| common_error.clone())?;
                let (mut source_data, create) = if let Some(source_data) = source_data {
                    let source_data =
                        bcs::from_bytes(&source_data).map_err(|_| common_error.clone())?;
                    (source_data, false)
                } else {
                    (BTreeMap::new(), true)
                };

                for (struct_tag, current_op) in resources.into_resources() {
                    match current_op {
                        MoveStorageOp::Delete => {
                            source_data
                                .remove(&struct_tag)
                                .ok_or_else(|| common_error.clone())?;
                        },
                        MoveStorageOp::Modify(new_data) => {
                            let data = source_data
                                .get_mut(&struct_tag)
                                .ok_or_else(|| common_error.clone())?;
                            *data = new_data;
                        },
                        MoveStorageOp::New(data) => {
                            let data = source_data.insert(struct_tag, data);
                            if data.is_some() {
                                return Err(common_error);
                            }
                        },
                    }
                }

                let op = if source_data.is_empty() {
                    MoveStorageOp::Delete
                } else if create {
                    MoveStorageOp::New(
                        bcs::to_bytes(&source_data).map_err(|_| common_error.clone())?,
                    )
                } else {
                    MoveStorageOp::Modify(
                        bcs::to_bytes(&source_data).map_err(|_| common_error.clone())?,
                    )
                };
                resource_group_change_set
                    .add_resource_op(addr, resource_tag, op)
                    .map_err(|_| common_error.clone())?;
            }
        }

        Ok((change_set_filtered, resource_group_change_set))
    }

    pub fn convert_change_set<C: AccessPathCache>(
        remote: &dyn MoveResolverExt,
        new_slot_payer: Option<AccountAddress>,
        is_storage_slot_metadata_enabled: bool,
        current_time: Option<&CurrentTimeMicroseconds>,
        change_set: MoveChangeSet,
        resource_group_change_set: MoveChangeSet,
        events: Vec<MoveEvent>,
        table_change_set: TableChangeSet,
        aggregator_change_set: AggregatorChangeSet,
        ap_cache: &mut C,
        configs: &ChangeSetConfigs,
<<<<<<< HEAD
    ) -> Result<AptosChangeSet, VMStatus> {
        let mut writes = WriteChangeSet::empty();
        let mut deltas = DeltaChangeSet::empty();
=======
    ) -> Result<ChangeSetExt, VMStatus> {
        let mut write_set_mut = WriteSetMut::new(Vec::new());
        let mut delta_change_set = DeltaChangeSet::empty();
        let mut new_slot_metadata: Option<StateValueMetadata> = None;
        if is_storage_slot_metadata_enabled {
            if let Some(payer) = new_slot_payer {
                if let Some(current_time) = current_time {
                    new_slot_metadata = Some(StateValueMetadata::new(payer, 0, current_time));
                }
            }
        }
        let woc = WriteOpConverter {
            remote,
            new_slot_metadata,
        };
>>>>>>> 3e4ba936

        for (addr, account_changeset) in change_set.into_inner() {
            let (modules, resources) = account_changeset.into_inner();
            for (struct_tag, blob_op) in resources {
                let state_key = StateKey::access_path(ap_cache.get_resource_path(addr, struct_tag));
                let op = woc.convert(
                    &state_key,
                    blob_op,
                    configs.legacy_resource_creation_as_modification(),
<<<<<<< HEAD
                );
                writes.insert((state_key, op))
=======
                )?;

                write_set_mut.insert((state_key, op))
>>>>>>> 3e4ba936
            }

            for (name, blob_op) in modules {
                let state_key =
                    StateKey::access_path(ap_cache.get_module_path(ModuleId::new(addr, name)));
<<<<<<< HEAD
                let op = Self::convert_write_op(blob_op, false);
                writes.insert((state_key, op))
=======
                let op = woc.convert(&state_key, blob_op, false)?;
                write_set_mut.insert((state_key, op))
>>>>>>> 3e4ba936
            }
        }

        for (addr, account_changeset) in resource_group_change_set.into_inner() {
            let (_, resources) = account_changeset.into_inner();
            for (struct_tag, blob_op) in resources {
                let state_key =
                    StateKey::access_path(ap_cache.get_resource_group_path(addr, struct_tag));
<<<<<<< HEAD
                let op = Self::convert_write_op(blob_op, false);
                writes.insert((state_key, op))
=======
                let op = woc.convert(&state_key, blob_op, false)?;
                write_set_mut.insert((state_key, op))
>>>>>>> 3e4ba936
            }
        }

        for (handle, change) in table_change_set.changes {
            for (key, value_op) in change.entries {
                let state_key = StateKey::table_item(handle.into(), key);
<<<<<<< HEAD
                let op = Self::convert_write_op(value_op, false);
                writes.insert((state_key, op))
=======
                let op = woc.convert(&state_key, value_op, false)?;
                write_set_mut.insert((state_key, op))
>>>>>>> 3e4ba936
            }
        }

        for (id, change) in aggregator_change_set.changes {
            let AggregatorID { handle, key } = id;
            let key_bytes = key.0.to_vec();
            let state_key = StateKey::table_item(TableHandle::from(handle), key_bytes);

            match change {
                AggregatorChange::Write(value) => {
<<<<<<< HEAD
                    let write_op = WriteOp::Modification(serialize(&value));
                    writes.insert((state_key, write_op));
=======
                    let write_op = woc.convert_aggregator_mod(&state_key, value)?;
                    write_set_mut.insert((state_key, write_op));
>>>>>>> 3e4ba936
                },
                AggregatorChange::Merge(delta_op) => deltas.insert((state_key, delta_op)),
                AggregatorChange::Delete => {
<<<<<<< HEAD
                    let write_op = WriteOp::Deletion;
                    writes.insert((state_key, write_op));
=======
                    let write_op = woc.convert(&state_key, MoveStorageOp::Delete, false)?;
                    write_set_mut.insert((state_key, write_op));
>>>>>>> 3e4ba936
                },
            }
        }

        let events = events
            .into_iter()
            .map(|(guid, seq_num, ty_tag, blob)| {
                let key = bcs::from_bytes(guid.as_slice())
                    .map_err(|_| VMStatus::Error(StatusCode::EVENT_KEY_MISMATCH, None))?;
                Ok(ContractEvent::new(key, seq_num, ty_tag, blob))
            })
            .collect::<Result<Vec<_>, VMStatus>>()?;

        Ok(AptosChangeSet::new(writes, deltas, events, configs)?)
    }
}

impl<'r, 'l> Deref for SessionExt<'r, 'l> {
    type Target = Session<'r, 'l>;

    fn deref(&self) -> &Self::Target {
        &self.inner
    }
}

impl<'r, 'l> DerefMut for SessionExt<'r, 'l> {
    fn deref_mut(&mut self) -> &mut Self::Target {
        &mut self.inner
    }
}

struct WriteOpConverter<'r> {
    remote: &'r dyn MoveResolverExt,
    new_slot_metadata: Option<StateValueMetadata>,
}

impl<'r> WriteOpConverter<'r> {
    fn convert(
        &self,
        state_key: &StateKey,
        move_storage_op: MoveStorageOp<Vec<u8>>,
        legacy_creation_as_modification: bool,
    ) -> Result<WriteOp, VMStatus> {
        use MoveStorageOp::*;
        use WriteOp::*;

        let existing_value_opt = self.remote.get_state_value(state_key).map_err(|_| {
            VMStatus::Error(
                StatusCode::STORAGE_ERROR,
                err_msg("Storage read failed when converting change set."),
            )
        })?;

        let write_op = match (existing_value_opt, move_storage_op) {
            (None, Modify(_) | Delete) => {
                return Err(VMStatus::Error(
                    // Possible under speculative execution, returning storage error waiting for re-execution
                    StatusCode::STORAGE_ERROR,
                    err_msg("When converting write op: updating non-existent value."),
                ));
            },
            (Some(_), New(_)) => {
                return Err(VMStatus::Error(
                    // Possible under speculative execution, returning storage error waiting for re-execution
                    StatusCode::STORAGE_ERROR,
                    err_msg("When converting write op: Recreating existing value."),
                ));
            },
            (None, New(data)) => match &self.new_slot_metadata {
                None => {
                    if legacy_creation_as_modification {
                        Modification(data)
                    } else {
                        Creation(data)
                    }
                },
                Some(metadata) => CreationWithMetadata {
                    data,
                    metadata: metadata.clone(),
                },
            },
            (Some(existing_value), Modify(data)) => {
                // Inherit metadata even if the feature flags is turned off, for compatibility.
                match existing_value.into_metadata() {
                    None => Modification(data),
                    Some(metadata) => ModificationWithMetadata { data, metadata },
                }
            },
            (Some(existing_value), Delete) => {
                // Inherit metadata even if the feature flags is turned off, for compatibility.
                match existing_value.into_metadata() {
                    None => Deletion,
                    Some(metadata) => DeletionWithMetadata { metadata },
                }
            },
        };
        Ok(write_op)
    }

    fn convert_aggregator_mod(
        &self,
        state_key: &StateKey,
        value: u128,
    ) -> Result<WriteOp, VMStatus> {
        let existing_value_opt = self
            .remote
            .get_state_value(state_key)
            .map_err(|_| VMStatus::Error(StatusCode::STORAGE_ERROR, None))?;
        let data = serialize(&value);

        let op = match existing_value_opt {
            None => {
                match &self.new_slot_metadata {
                    // n.b. Aggregator writes historically did not distinguish Create vs Modify.
                    None => WriteOp::Modification(data),
                    Some(metadata) => WriteOp::CreationWithMetadata {
                        data,
                        metadata: metadata.clone(),
                    },
                }
            },
            Some(existing_value) => match existing_value.into_metadata() {
                None => WriteOp::Modification(data),
                Some(metadata) => WriteOp::ModificationWithMetadata { data, metadata },
            },
        };

        Ok(op)
    }
}<|MERGE_RESOLUTION|>--- conflicted
+++ resolved
@@ -19,16 +19,10 @@
 use aptos_types::{
     block_metadata::BlockMetadata,
     contract_event::ContractEvent,
-<<<<<<< HEAD
-    state_store::{state_key::StateKey, table::TableHandle},
-    transaction::SignatureCheckedTransaction,
-    write_set::WriteOp,
-=======
     on_chain_config::{CurrentTimeMicroseconds, Features, OnChainConfig},
     state_store::{state_key::StateKey, state_value::StateValueMetadata, table::TableHandle},
     transaction::{ChangeSet, SignatureCheckedTransaction},
-    write_set::{WriteOp, WriteSetMut},
->>>>>>> 3e4ba936
+    write_set::WriteOp,
 };
 use aptos_vm_types::{change_set::AptosChangeSet, write_change_set::WriteChangeSet};
 use move_binary_format::errors::{Location, PartialVMError, VMResult};
@@ -132,12 +126,8 @@
         self,
         ap_cache: &mut C,
         configs: &ChangeSetConfigs,
-<<<<<<< HEAD
     ) -> VMResult<AptosChangeSet> {
-=======
-    ) -> VMResult<ChangeSetExt> {
         let move_vm = self.inner.get_move_vm();
->>>>>>> 3e4ba936
         let (change_set, events, mut extensions) = self.inner.finish_with_extensions()?;
 
         let (change_set, resource_group_change_set) =
@@ -152,7 +142,7 @@
         let aggregator_context: NativeAggregatorContext = extensions.remove();
         let aggregator_change_set = aggregator_context.into_change_set();
 
-        let change_set_ext = Self::convert_change_set(
+        let change_set = Self::convert_change_set(
             self.remote,
             self.new_slot_payer,
             self.features.is_storage_slot_metadata_enabled(),
@@ -167,7 +157,7 @@
         )
         .map_err(|status| PartialVMError::new(status.status_code()).finish(Location::Undefined))?;
 
-        Ok(change_set_ext)
+        Ok(change_set)
     }
 
     pub fn extract_publish_request(&mut self) -> Option<PublishRequest> {
@@ -300,14 +290,9 @@
         aggregator_change_set: AggregatorChangeSet,
         ap_cache: &mut C,
         configs: &ChangeSetConfigs,
-<<<<<<< HEAD
-    ) -> Result<AptosChangeSet, VMStatus> {
+    ) -> Result<ChangeSetExt, VMStatus> {
         let mut writes = WriteChangeSet::empty();
         let mut deltas = DeltaChangeSet::empty();
-=======
-    ) -> Result<ChangeSetExt, VMStatus> {
-        let mut write_set_mut = WriteSetMut::new(Vec::new());
-        let mut delta_change_set = DeltaChangeSet::empty();
         let mut new_slot_metadata: Option<StateValueMetadata> = None;
         if is_storage_slot_metadata_enabled {
             if let Some(payer) = new_slot_payer {
@@ -320,7 +305,6 @@
             remote,
             new_slot_metadata,
         };
->>>>>>> 3e4ba936
 
         for (addr, account_changeset) in change_set.into_inner() {
             let (modules, resources) = account_changeset.into_inner();
@@ -330,26 +314,15 @@
                     &state_key,
                     blob_op,
                     configs.legacy_resource_creation_as_modification(),
-<<<<<<< HEAD
                 );
                 writes.insert((state_key, op))
-=======
-                )?;
-
-                write_set_mut.insert((state_key, op))
->>>>>>> 3e4ba936
             }
 
             for (name, blob_op) in modules {
                 let state_key =
                     StateKey::access_path(ap_cache.get_module_path(ModuleId::new(addr, name)));
-<<<<<<< HEAD
-                let op = Self::convert_write_op(blob_op, false);
+                let op = woc.convert(&state_key, blob_op, false)?;
                 writes.insert((state_key, op))
-=======
-                let op = woc.convert(&state_key, blob_op, false)?;
-                write_set_mut.insert((state_key, op))
->>>>>>> 3e4ba936
             }
         }
 
@@ -358,26 +331,16 @@
             for (struct_tag, blob_op) in resources {
                 let state_key =
                     StateKey::access_path(ap_cache.get_resource_group_path(addr, struct_tag));
-<<<<<<< HEAD
-                let op = Self::convert_write_op(blob_op, false);
+                let op = woc.convert(&state_key, blob_op, false)?;
                 writes.insert((state_key, op))
-=======
-                let op = woc.convert(&state_key, blob_op, false)?;
-                write_set_mut.insert((state_key, op))
->>>>>>> 3e4ba936
             }
         }
 
         for (handle, change) in table_change_set.changes {
             for (key, value_op) in change.entries {
                 let state_key = StateKey::table_item(handle.into(), key);
-<<<<<<< HEAD
-                let op = Self::convert_write_op(value_op, false);
+                let op = woc.convert(&state_key, value_op, false)?;
                 writes.insert((state_key, op))
-=======
-                let op = woc.convert(&state_key, value_op, false)?;
-                write_set_mut.insert((state_key, op))
->>>>>>> 3e4ba936
             }
         }
 
@@ -388,23 +351,13 @@
 
             match change {
                 AggregatorChange::Write(value) => {
-<<<<<<< HEAD
-                    let write_op = WriteOp::Modification(serialize(&value));
+                    let write_op = woc.convert_aggregator_mod(&state_key, value)?;
                     writes.insert((state_key, write_op));
-=======
-                    let write_op = woc.convert_aggregator_mod(&state_key, value)?;
-                    write_set_mut.insert((state_key, write_op));
->>>>>>> 3e4ba936
                 },
                 AggregatorChange::Merge(delta_op) => deltas.insert((state_key, delta_op)),
                 AggregatorChange::Delete => {
-<<<<<<< HEAD
-                    let write_op = WriteOp::Deletion;
+                    let write_op = woc.convert(&state_key, MoveStorageOp::Delete, false)?;
                     writes.insert((state_key, write_op));
-=======
-                    let write_op = woc.convert(&state_key, MoveStorageOp::Delete, false)?;
-                    write_set_mut.insert((state_key, write_op));
->>>>>>> 3e4ba936
                 },
             }
         }
